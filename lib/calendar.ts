--- conflicted
+++ resolved
@@ -76,11 +76,7 @@
 function formatAttendee(attendee: CalendarEvent['attendees'][0]): string {
   const parts: string[] = []
 
-<<<<<<< HEAD
-  // CN (Common Name) is required for proper display
-=======
   // CN (Common Name) - required for Outlook
->>>>>>> 3aebbffa
   if (attendee.name) {
     parts.push(`CN=${escapeICalText(attendee.name)}`)
   } else {
@@ -89,36 +85,21 @@
     parts.push(`CN=${escapeICalText(name)}`)
   }
 
-<<<<<<< HEAD
-  // ROLE is required
-=======
   // ROLE - required for Outlook
->>>>>>> 3aebbffa
   if (attendee.role) {
     parts.push(`ROLE=${attendee.role}`)
   }
 
-<<<<<<< HEAD
-  // RSVP is required - CC attendees (OPT-PARTICIPANT) should have RSVP=FALSE
-  const rsvp = attendee.role === 'OPT-PARTICIPANT' ? 'FALSE' : 'TRUE'
-  parts.push(`RSVP=${rsvp}`)
-
-  // PARTSTAT (Participation Status) is required
-=======
   // RSVP - required for Outlook
   const rsvp = attendee.role === 'OPT-PARTICIPANT' ? 'FALSE' : 'TRUE'
   parts.push(`RSVP=${rsvp}`)
 
   // PARTSTAT - for cancellations, keep as NEEDS-ACTION
->>>>>>> 3aebbffa
   if (attendee.status) {
     parts.push(`PARTSTAT=${attendee.status}`)
   }
 
-<<<<<<< HEAD
-=======
   // Email address
->>>>>>> 3aebbffa
   parts.push(`mailto:${attendee.email}`)
 
   return `ATTENDEE;${parts.join(';')}`
@@ -154,23 +135,6 @@
   lines.push('PRODID:-//DEDE_SYSTEM//Email Calendar//EN')
   lines.push('CALSCALE:GREGORIAN')
   lines.push(`METHOD:${event.method || 'REQUEST'}`)
-<<<<<<< HEAD
-  
-  // Event
-  lines.push('BEGIN:VEVENT')
-  
-  // Required fields
-  if (event.uid) {
-    lines.push(`UID:${event.uid}`)
-  }
-  
-  // DTSTAMP is required
-  const now = new Date()
-  lines.push(`DTSTAMP:${now.toISOString().replace(/[-:]/g, '').split('.')[0]}Z`)
-  
-  // Date/time - prefer UTC with Z suffix for better compatibility
-  if (event.start && event.end) {
-=======
 
   // Event
   lines.push('BEGIN:VEVENT')
@@ -192,66 +156,40 @@
   // Date/time - MUST match original invite exactly for cancellations
   if (event.start && event.end) {
     // For Outlook compatibility, prefer UTC with Z suffix
->>>>>>> 3aebbffa
     const startUTC = new Date(event.start).toISOString().replace(/[-:]/g, '').split('.')[0] + 'Z'
     const endUTC = new Date(event.end).toISOString().replace(/[-:]/g, '').split('.')[0] + 'Z'
     lines.push(`DTSTART:${startUTC}`)
     lines.push(`DTEND:${endUTC}`)
   }
-<<<<<<< HEAD
-  
-  // Summary is required
-=======
 
   // Summary - for cancellations, append "(Cancelled)" to make it clear
->>>>>>> 3aebbffa
   if (event.summary) {
     const summary = event.method === 'CANCEL' 
       ? `${event.summary} (Cancelled)`
       : event.summary
     lines.push(foldLine(`SUMMARY:${escapeICalText(summary)}`))
   }
-<<<<<<< HEAD
-  
-  // Description
-=======
 
   // Description - for cancellations, add cancellation notice
->>>>>>> 3aebbffa
   if (event.description) {
     const description = event.method === 'CANCEL' 
       ? `This meeting has been cancelled.\n\n${event.description}`
       : event.description
     lines.push(foldLine(`DESCRIPTION:${escapeICalText(description)}`))
   }
-<<<<<<< HEAD
-  
-  // Location
+
   if (event.location) {
     lines.push(foldLine(`LOCATION:${escapeICalText(event.location)}`))
   }
-  
-  // Organizer - required for calendar invites
-=======
-
-  if (event.location) {
-    lines.push(foldLine(`LOCATION:${escapeICalText(event.location)}`))
-  }
 
   // Organizer - MUST match original event organizer for cancellations to work
   // Format: ORGANIZER;CN=Name:mailto:email@domain.com
->>>>>>> 3aebbffa
   if (event.organizer?.email) {
     const organizerName = event.organizer.name || 'DEDE_SYSTEM'
     lines.push(foldLine(`ORGANIZER;CN=${escapeICalText(organizerName)}:mailto:${event.organizer.email}`))
   }
-<<<<<<< HEAD
-  
-  // Attendees - at least one required for calendar invites
-=======
 
   // Attendees - MUST include all original attendees for cancellations
->>>>>>> 3aebbffa
   if (event.attendees) {
     event.attendees.forEach(attendee => {
       if (attendee.email) {
@@ -259,26 +197,12 @@
       }
     })
   }
-<<<<<<< HEAD
-  
-  // Status
-  if (event.status) {
-    lines.push(`STATUS:${event.status}`)
-  }
-  
-  // Sequence - required for updates
-  if (event.sequence !== undefined) {
-    lines.push(`SEQUENCE:${event.sequence}`)
-  }
-  
-=======
 
   // Status - Critical for cancellations
   if (event.status) {
     lines.push(`STATUS:${event.status}`)
   }
 
->>>>>>> 3aebbffa
   // End event
   lines.push('END:VEVENT')
   lines.push('END:VCALENDAR')
