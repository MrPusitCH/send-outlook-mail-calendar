import { NextRequest, NextResponse } from 'next/server'
import nodemailer from 'nodemailer'
import { sendEmailInputSchema, validateEmailDomain, getAllowedEmailDomainSuffix, cleanEmailListNoValidation } from '@/lib/validators'
import { createCalendarEvent, generateCalendarInvite } from '@/lib/calendar'
// import { generateCalendarInvitationEmail, CalendarInvitationParams } from '@/lib/calendar-invitation-generator'
// DISABLED - Now using beautiful HTML templates instead

type NormalizedSendEmailInput = {
  to: string[]
  cc: string[]
  subject: string
  body: string
  isHtml: boolean
  calendarEvent?: any
}

/**
 * Create Nodemailer transporter for Daikin internal mail server
 */
function createTransporter() {
  // Use Gmail SMTP for testing when not on internal network
  const isInternalNetwork = process.env.SMTP_HOST === '192.168.212.220'
  
  if (isInternalNetwork) {
    // Internal Daikin SMTP server
    return nodemailer.createTransport({
      host: process.env.SMTP_HOST || '192.168.212.220',
      port: parseInt(process.env.SMTP_PORT || '25'),
      secure: process.env.SMTP_SECURE === 'true',
      auth: process.env.SMTP_AUTH_METHOD === 'none' ? undefined : {
        user: process.env.SMTP_USER,
        pass: process.env.SMTP_PASS,
      },
      tls: {
        rejectUnauthorized: process.env.SMTP_REQUIRE_TLS === 'true'
      }
    })
  } else {
    // Gmail SMTP for external testing
    return nodemailer.createTransport({
      host: 'smtp.gmail.com',
      port: 587,
      secure: false,
      auth: {
        user: process.env.GMAIL_USER || 'your-email@gmail.com',
        pass: process.env.GMAIL_APP_PASSWORD || 'your-app-password'
      }
    })
  }
}

/**
 * Log email attempt to console
 */
function logEmail(to: string | string[], subject: string, status: 'SUCCESS' | 'FAILED', error?: string) {
  const timestamp = new Date().toISOString()
  const recipients = Array.isArray(to) ? to.join(', ') : to
  console.log(`[${timestamp}] Email ${status}:`, {
    to: recipients,
    subject,
    error: error || null,
  })
}


function normalizeEmails(value: unknown): string[] {
  if (!value) {
    return []
  }

  const values = Array.isArray(value) ? value : [value]

  return values
    .flatMap(item => {
      if (typeof item !== 'string') {
        return []
      }
      return item
        .split(',')
        .map(email => email.trim())
        .filter(email => email.length > 0)
    })
}

function normalizePayload(payload: any): NormalizedSendEmailInput {
  const bodyContent = typeof payload?.body === 'string'
    ? payload.body
    : typeof payload?.html === 'string'
      ? payload.html
      : typeof payload?.text === 'string'
        ? payload.text
        : ''

  return {
    to: normalizeEmails(payload?.to ?? payload?.recipient ?? payload?.email),
    cc: normalizeEmails(payload?.cc),
    subject: typeof payload?.subject === 'string' ? payload.subject.trim() : '',
    body: bodyContent,
    isHtml: typeof payload?.isHtml === 'boolean' ? payload.isHtml : true,
    calendarEvent: payload?.calendarEvent || undefined,
  }
}

/**
 * POST /api/send-email
 * Send email through Daikin internal mail server
 */
export async function POST(request: NextRequest) {
  let transporter: nodemailer.Transporter | null = null
  let normalizedInput: NormalizedSendEmailInput | null = null
  
  try {
    const rawBody = await request.json()
    normalizedInput = normalizePayload(rawBody)

    const validationResult = sendEmailInputSchema.safeParse(normalizedInput)

    if (!validationResult.success) {
      const errorMessage = validationResult.error.errors.map(err => err.message).join(', ')
      logEmail(normalizedInput.to.length ? normalizedInput.to : 'unknown', normalizedInput.subject || 'unknown', 'FAILED', errorMessage)
      return NextResponse.json(
        {
          success: false,
          error: errorMessage,
        },
        { status: 400 }
      )
    }

    const { to, cc, subject, body: emailBody, isHtml, calendarEvent } = validationResult.data

    // Only validate TO recipients for domain restriction, CC can be any domain
    const invalidDomain = to.find(email => !validateEmailDomain(email))

    if (invalidDomain) {
      const allowedDomain = getAllowedEmailDomainSuffix()
      const errorMessage = `Required recipients must end with ${allowedDomain}`
      logEmail(to, subject, 'FAILED', `${errorMessage}. Invalid: ${invalidDomain}`)
      return NextResponse.json(
        {
          success: false,
          error: errorMessage,
        },
        { status: 400 }
      )
    }

    // Clean CC emails without domain validation
    const cleanCC = cleanEmailListNoValidation(cc)

    // Create transporter
    transporter = createTransporter()
    
    // Verify connection with better error handling
    try {
      await transporter.verify()
    } catch (verifyError) {
      const errorMessage = verifyError instanceof Error ? verifyError.message : 'Unknown verification error'
      console.error('SMTP verification failed:', verifyError)
      logEmail(to, subject, 'FAILED', `SMTP connection failed: ${errorMessage}`)
      return NextResponse.json(
        { 
          success: false, 
          error: `SMTP server connection failed. Please check if the mail server is running and accessible. Error: ${errorMessage}` 
        },
        { status: 500 }
      )
    }
    
    // Prepare email options
    const mailOptions: nodemailer.SendMailOptions = {
      from: `${process.env.SMTP_FROM_NAME || 'DEDE_SYSTEM'} <${process.env.SMTP_FROM_EMAIL || 'DEDE_SYSTEM@dit.daikin.co.jp'}>`,
      to,
      cc: cleanCC.length ? cleanCC : undefined,
      subject,
      ...(isHtml ? { html: emailBody } : { text: emailBody }),
    }

    // Add calendar invite if provided
    if (calendarEvent) {
<<<<<<< HEAD
      // Create proper calendar event using the calendar library
      const event = createCalendarEvent({
        uid: calendarEvent.uid || `${Date.now()}-${Math.random().toString(36).substring(2)}@${process.env.SMTP_FROM_EMAIL || 'dit.daikin.co.jp'}`,
        summary: calendarEvent.summary || subject,
        description: calendarEvent.description || emailBody.replace(/<[^>]*>/g, ''),
        location: calendarEvent.location || '',
        start: calendarEvent.start || new Date().toISOString(),
        end: calendarEvent.end || new Date(Date.now() + 60 * 60 * 1000).toISOString(),
        organizerName: process.env.SMTP_FROM_NAME || 'DEDE_SYSTEM',
        organizerEmail: process.env.SMTP_FROM_EMAIL || 'DEDE_SYSTEM@dit.daikin.co.jp',
        attendeeEmails: to,
        attendeeNames: to.map(email => email.split('@')[0].replace(/[._]/g, ' ').replace(/\b\w/g, l => l.toUpperCase())),
        ccAttendeeEmails: cleanCC,
        ccAttendeeNames: cleanCC.map(email => email.split('@')[0].replace(/[._]/g, ' ').replace(/\b\w/g, l => l.toUpperCase())),
        method: calendarEvent.method || 'REQUEST',
        status: calendarEvent.status || 'CONFIRMED',
        sequence: calendarEvent.sequence || 0
      })

      // Generate calendar invite using the proper library
      const calendarInvite = generateCalendarInvite(event)

      // Add calendar headers for proper Outlook recognition
      mailOptions.headers = {
        'X-MS-OLK-FORCEINSPECTOROPEN': 'TRUE',
        'Content-Class': 'urn:content-classes:calendarmessage',
        'X-MICROSOFT-CDO-BUSYSTATUS': calendarEvent.method === 'CANCEL' ? 'FREE' : 'BUSY',
        'X-MICROSOFT-CDO-IMPORTANCE': '1',
        'X-MICROSOFT-DISALLOW-COUNTER': 'FALSE'
      }

      // Use proper MIME structure with multipart/alternative
      if (calendarEvent.method === 'CANCEL') {
        // For cancellations, use multipart/alternative with text and calendar
        mailOptions.alternatives = [
          {
            contentType: 'text/plain; charset=UTF-8',
            content: emailBody.replace(/<[^>]*>/g, '') // Strip HTML for text part
          },
          {
            contentType: 'text/calendar; method=CANCEL; charset=UTF-8',
            content: calendarInvite.content
          }
        ]
        
        // Remove individual text/html properties when using alternatives
        delete mailOptions.text
        delete mailOptions.html
      } else {
        // For regular invitations, use multipart/alternative with HTML and calendar
        mailOptions.alternatives = [
          {
            contentType: 'text/html; charset=UTF-8',
            content: emailBody
          },
          {
            contentType: 'text/calendar; method=REQUEST; charset=UTF-8',
            content: calendarInvite.content
          }
        ]
        
        // Remove individual text/html properties when using alternatives
        delete mailOptions.text
        delete mailOptions.html
      }

=======
      // Generate .ics calendar invite using the enhanced calendar library
      const calendarInvite = generateCalendarInvite(calendarEvent)

      // Add calendar headers for proper Outlook recognition
      mailOptions.headers = {
        'X-MS-OLK-FORCEINSPECTOROPEN': 'TRUE',
        'Content-Class': 'urn:content-classes:calendarmessage',
        'X-MICROSOFT-CDO-BUSYSTATUS': calendarEvent.method === 'CANCEL' ? 'FREE' : 'BUSY',
        'X-MICROSOFT-CDO-IMPORTANCE': '1',
        'X-MICROSOFT-DISALLOW-COUNTER': 'FALSE'
      }

      // Use proper MIME structure for all calendar events
      if (calendarEvent.method === 'CANCEL') {
        // For cancellations, use multipart/alternative with text and calendar
        mailOptions.alternatives = [
          {
            contentType: 'text/plain; charset=UTF-8',
            content: emailBody.replace(/<[^>]*>/g, '') // Strip HTML for text part
          },
          {
            contentType: 'text/calendar; method=CANCEL; charset=UTF-8',
            content: calendarInvite.content
          }
        ]
        
        // Remove individual text/html properties when using alternatives
        delete mailOptions.text
        delete mailOptions.html
      } else {
        // For regular invitations, use multipart/alternative with HTML and calendar
        mailOptions.alternatives = [
          {
            contentType: 'text/html; charset=UTF-8',
            content: emailBody
          },
          {
            contentType: 'text/calendar; method=REQUEST; charset=UTF-8',
            content: calendarInvite.content
          }
        ]
        
        // Remove individual text/html properties when using alternatives
        delete mailOptions.text
        delete mailOptions.html
      }

>>>>>>> 3aebbffa
      // Add .ics file as attachment for better compatibility
      mailOptions.attachments = [
        {
          filename: calendarEvent.method === 'CANCEL' ? 'cancel.ics' : 'invite.ics',
          content: calendarInvite.content,
          contentType: calendarInvite.contentType,
          contentDisposition: 'attachment' as const
        }
      ]
    }

    const info = await transporter.sendMail(mailOptions)

    // Log success with calendar details if present
    if (calendarEvent) {
      console.log(`[CALENDAR_${calendarEvent.method || 'REQUEST'}] UID: ${calendarEvent.uid || 'generated'}, SEQUENCE: ${calendarEvent.sequence || 0}, Recipients: ${[...to, ...cleanCC].join(', ')}, Status: SENT, MessageID: ${info.messageId}, Organizer: ${calendarEvent.organizer?.email || 'unknown'}, Method: ${calendarEvent.method || 'REQUEST'}`)
    }
    logEmail(to, subject, 'SUCCESS')

    return NextResponse.json({
      success: true,
      messageId: info.messageId,
      calendarEvent: calendarEvent ? {
        method: calendarEvent.method || 'REQUEST',
        uid: calendarEvent.uid,
        sequence: calendarEvent.sequence || 0
      } : undefined
    })
    
  } catch (error) {
    console.error('Send email error:', error)
    
    const errorMessage = error instanceof Error ? error.message : 'Unknown error'
    const fallbackRecipients = normalizedInput && normalizedInput.to.length ? normalizedInput.to : 'unknown'
    const fallbackSubject = normalizedInput?.subject || 'unknown'

    // Log failure
    logEmail(fallbackRecipients, fallbackSubject, 'FAILED', errorMessage)
    
    return NextResponse.json(
      { 
        success: false, 
        error: errorMessage 
      },
      { status: 500 }
    )
  } finally {
    if (transporter) {
      transporter.close()
    }
  }
}

/**
 * GET /api/send-email
 * Get email configuration status
 */
export async function GET() {
  try {
    const transporter = createTransporter()
    await transporter.verify()
    
    return NextResponse.json({
      success: true,
      message: 'SMTP connection verified successfully',
      config: {
        host: process.env.SMTP_HOST || '192.168.212.220',
        port: process.env.SMTP_PORT || '25',
        secure: process.env.SMTP_SECURE || 'false',
        auth: process.env.SMTP_AUTH_METHOD || 'none',
        from: process.env.SMTP_FROM_EMAIL || 'DEDE_SYSTEM@dit.daikin.co.jp',
      },
    })
  } catch (error) {
    console.error('SMTP verification error:', error)
    return NextResponse.json(
      { 
        success: false, 
        error: error instanceof Error ? error.message : 'SMTP verification failed' 
      },
      { status: 500 }
    )
  }
}<|MERGE_RESOLUTION|>--- conflicted
+++ resolved
@@ -178,74 +178,6 @@
 
     // Add calendar invite if provided
     if (calendarEvent) {
-<<<<<<< HEAD
-      // Create proper calendar event using the calendar library
-      const event = createCalendarEvent({
-        uid: calendarEvent.uid || `${Date.now()}-${Math.random().toString(36).substring(2)}@${process.env.SMTP_FROM_EMAIL || 'dit.daikin.co.jp'}`,
-        summary: calendarEvent.summary || subject,
-        description: calendarEvent.description || emailBody.replace(/<[^>]*>/g, ''),
-        location: calendarEvent.location || '',
-        start: calendarEvent.start || new Date().toISOString(),
-        end: calendarEvent.end || new Date(Date.now() + 60 * 60 * 1000).toISOString(),
-        organizerName: process.env.SMTP_FROM_NAME || 'DEDE_SYSTEM',
-        organizerEmail: process.env.SMTP_FROM_EMAIL || 'DEDE_SYSTEM@dit.daikin.co.jp',
-        attendeeEmails: to,
-        attendeeNames: to.map(email => email.split('@')[0].replace(/[._]/g, ' ').replace(/\b\w/g, l => l.toUpperCase())),
-        ccAttendeeEmails: cleanCC,
-        ccAttendeeNames: cleanCC.map(email => email.split('@')[0].replace(/[._]/g, ' ').replace(/\b\w/g, l => l.toUpperCase())),
-        method: calendarEvent.method || 'REQUEST',
-        status: calendarEvent.status || 'CONFIRMED',
-        sequence: calendarEvent.sequence || 0
-      })
-
-      // Generate calendar invite using the proper library
-      const calendarInvite = generateCalendarInvite(event)
-
-      // Add calendar headers for proper Outlook recognition
-      mailOptions.headers = {
-        'X-MS-OLK-FORCEINSPECTOROPEN': 'TRUE',
-        'Content-Class': 'urn:content-classes:calendarmessage',
-        'X-MICROSOFT-CDO-BUSYSTATUS': calendarEvent.method === 'CANCEL' ? 'FREE' : 'BUSY',
-        'X-MICROSOFT-CDO-IMPORTANCE': '1',
-        'X-MICROSOFT-DISALLOW-COUNTER': 'FALSE'
-      }
-
-      // Use proper MIME structure with multipart/alternative
-      if (calendarEvent.method === 'CANCEL') {
-        // For cancellations, use multipart/alternative with text and calendar
-        mailOptions.alternatives = [
-          {
-            contentType: 'text/plain; charset=UTF-8',
-            content: emailBody.replace(/<[^>]*>/g, '') // Strip HTML for text part
-          },
-          {
-            contentType: 'text/calendar; method=CANCEL; charset=UTF-8',
-            content: calendarInvite.content
-          }
-        ]
-        
-        // Remove individual text/html properties when using alternatives
-        delete mailOptions.text
-        delete mailOptions.html
-      } else {
-        // For regular invitations, use multipart/alternative with HTML and calendar
-        mailOptions.alternatives = [
-          {
-            contentType: 'text/html; charset=UTF-8',
-            content: emailBody
-          },
-          {
-            contentType: 'text/calendar; method=REQUEST; charset=UTF-8',
-            content: calendarInvite.content
-          }
-        ]
-        
-        // Remove individual text/html properties when using alternatives
-        delete mailOptions.text
-        delete mailOptions.html
-      }
-
-=======
       // Generate .ics calendar invite using the enhanced calendar library
       const calendarInvite = generateCalendarInvite(calendarEvent)
 
@@ -293,7 +225,6 @@
         delete mailOptions.html
       }
 
->>>>>>> 3aebbffa
       // Add .ics file as attachment for better compatibility
       mailOptions.attachments = [
         {
